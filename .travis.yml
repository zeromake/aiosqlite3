language: python

python:
    - 3.6

install:
    - pip install pipenv -i https://mirrors.aliyun.com/pypi/simple/ 
    - pipenv install -d

script:
    - make cov
    - make build

after_success:
    - codecov

deploy:
    provider: releases
    api_key:
        secure: ${GITHUB_TOKEN}
<<<<<<< HEAD
    file: dist/*.whl
    file_glob: true
=======
    file_glob: true
    file: dist/*
>>>>>>> 297e5651
    skip_cleanup: true
    on:
        tags: true<|MERGE_RESOLUTION|>--- conflicted
+++ resolved
@@ -18,13 +18,8 @@
     provider: releases
     api_key:
         secure: ${GITHUB_TOKEN}
-<<<<<<< HEAD
-    file: dist/*.whl
-    file_glob: true
-=======
     file_glob: true
     file: dist/*
->>>>>>> 297e5651
     skip_cleanup: true
     on:
         tags: true